# -*- coding: utf-8 -*-
import tensorflow as tf
import numpy as np
import random

from accum_trainer import AccumTrainer
from game_state import GameState
from game_state import ACTION_SIZE
#from game_ac_network import GameACNetwork
from game_ac_lstm_network import GameACLSTMNetwork

from constants import GAMMA
from constants import LOCAL_T_MAX
from constants import ENTROPY_BETA


class A3CTrainingThread(object):
  def __init__(self,
               thread_index,
               global_network,
               initial_learning_rate,
               learning_rate_input,
               grad_applier,
               max_global_time_step,
               device):

    self.thread_index = thread_index
    self.learning_rate_input = learning_rate_input
    self.max_global_time_step = max_global_time_step

    #self.local_network = GameACNetwork(ACTION_SIZE, device)
    self.local_network = GameACLSTMNetwork(ACTION_SIZE, thread_index, device)
    self.local_network.prepare_loss(ENTROPY_BETA)

    # TODO: don't need accum trainer anymore with batch
    self.trainer = AccumTrainer(device)
    self.trainer.prepare_minimize( self.local_network.total_loss,
                                   self.local_network.get_vars() )
    
    self.accum_gradients = self.trainer.accumulate_gradients()
    self.reset_gradients = self.trainer.reset_gradients()
  
    self.apply_gradients = grad_applier.apply_gradients(
      global_network.get_vars(),
      self.trainer.get_accum_grad_list() )

    self.sync = self.local_network.sync_from(global_network)
    
    self.game_state = GameState(113 * thread_index)
    
    self.local_t = 0

    self.initial_learning_rate = initial_learning_rate

    self.episode_reward = 0


  def _anneal_learning_rate(self, global_time_step):
    learning_rate = self.initial_learning_rate * (self.max_global_time_step - global_time_step) / self.max_global_time_step
    if learning_rate < 0.0:
      learning_rate = 0.0
    return learning_rate

  def choose_action(self, pi_values):
    values = []
    sum = 0.0
    for rate in pi_values:
      sum = sum + rate
      value = sum
      values.append(value)
    
    r = random.random() * sum
    for i in range(len(values)):
      if values[i] >= r:
        return i;
    #fail safe
    return len(values)-1

  def _record_score(self, sess, summary_writer, summary_op, score_input, score, global_t):
    summary_str = sess.run(summary_op, feed_dict={
      score_input: score
    })
    summary_writer.add_summary(summary_str, global_t)
    
  def process(self, sess, global_t, summary_writer, summary_op, score_input):
    states = []
    actions = []
    rewards = []
    values = []

    terminal_end = False

    # reset accumulated gradients
    sess.run( self.reset_gradients )

    # copy weights from shared to local
    sess.run( self.sync )

    start_local_t = self.local_t
    
    # t_max times loop
    for i in range(LOCAL_T_MAX):
<<<<<<< HEAD
      pi_, value_ = self.local_network.run_policy_and_value(sess, self.game_state.s_t)
=======
      pi_, value_ = self.local_network.run_policy_and_value(sess, self.game_state.s_t)      
>>>>>>> 914f1470
      action = self.choose_action(pi_)

      states.append(self.game_state.s_t)
      actions.append(action)
      values.append(value_)

      if (self.thread_index == 0) and (self.local_t % 100) == 0:
        print "pi=", pi_
        print " V=", value_

      # process game
      self.game_state.process(action)

      # receive game result
      reward = self.game_state.reward
      terminal = self.game_state.terminal

      self.episode_reward += reward

      # clip reward
      rewards.append( np.clip(reward, -1, 1) )

      self.local_t += 1

      # s_t1 -> s_t
      self.game_state.update()
      
      if terminal:
        terminal_end = True
        print "score=", self.episode_reward

        self._record_score(sess, summary_writer, summary_op, score_input,
                           self.episode_reward, global_t)
          
        self.episode_reward = 0
        self.game_state.reset()
        self.local_network.reset_state()
        break

    R = 0.0
    if not terminal_end:
      R = self.local_network.run_value(sess, self.game_state.s_t)

    actions.reverse()
    states.reverse()
    rewards.reverse()
    values.reverse()

    batch_si = []
    batch_a = []
    batch_td = []
    batch_R = []

    # compute and accmulate gradients
    for(ai, ri, si, Vi) in zip(actions, rewards, states, values):
      R = ri + GAMMA * R
      td = R - Vi
      a = np.zeros([ACTION_SIZE])
      a[ai] = 1

      batch_si.append(si)
      batch_a.append(a)
      batch_td.append(td)
      batch_R.append(R)

    sess.run( self.accum_gradients,
              feed_dict = {
                self.local_network.s: batch_si,
                self.local_network.a: batch_a,
                self.local_network.td: batch_td,
                self.local_network.r: batch_R } )
      
    cur_learning_rate = self._anneal_learning_rate(global_t)

    sess.run( self.apply_gradients,
              feed_dict = { self.learning_rate_input: cur_learning_rate } )

    if (self.thread_index == 0) and (self.local_t % 100) == 0:
      print "TIMESTEP", self.local_t

    # return advanced local step size
    diff_local_t = self.local_t - start_local_t
    return diff_local_t
    <|MERGE_RESOLUTION|>--- conflicted
+++ resolved
@@ -100,11 +100,7 @@
     
     # t_max times loop
     for i in range(LOCAL_T_MAX):
-<<<<<<< HEAD
       pi_, value_ = self.local_network.run_policy_and_value(sess, self.game_state.s_t)
-=======
-      pi_, value_ = self.local_network.run_policy_and_value(sess, self.game_state.s_t)      
->>>>>>> 914f1470
       action = self.choose_action(pi_)
 
       states.append(self.game_state.s_t)
