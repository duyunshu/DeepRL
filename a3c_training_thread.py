# -*- coding: utf-8 -*-
import tensorflow as tf
import numpy as np
import random

from accum_trainer import AccumTrainer
from game_state import GameState
from game_state import ACTION_SIZE
from game_ac_network import GameACNetwork

from constants import GAMMA
from constants import LOCAL_T_MAX
from constants import ENTROPY_BETA

class A3CTrainingThread(object):
  def __init__(self, thread_index, global_network, initial_learning_rate,
               learning_rate_input,
               grad_applier,
               max_global_time_step):

    self.thread_index = thread_index
    self.learning_rate_input = learning_rate_input
    self.max_global_time_step = max_global_time_step

    self.local_network = GameACNetwork(ACTION_SIZE)
    self.local_network.prepare_loss(ENTROPY_BETA)

    self.trainer = AccumTrainer()
    self.trainer.prepare_minimize( self.local_network.total_loss,
                                   self.local_network.get_vars() )
    
    self.accum_gradients = self.trainer.accumulate_gradients()
    self.reset_gradients = self.trainer.reset_gradients()
  
    self.apply_gradients = grad_applier.apply_gradients(
      global_network.get_vars(),
      self.trainer.get_accum_grad_list() )

    self.sync = self.local_network.sync_from(global_network)
    
    self.game_state = GameState(113 * thread_index)
    
    self.local_t = 0

    self.initial_learning_rate = initial_learning_rate

    self.episode_reward = 0


  def _anneal_learning_rate(self, global_time_step):
    learning_rate = self.initial_learning_rate * (self.max_global_time_step - global_time_step) / self.max_global_time_step
    if learning_rate < 0.0:
      learning_rate = 0.0
    return learning_rate

  def choose_action(self, pi_values):
    values = []
    sum = 0.0
    for rate in pi_values:
      sum = sum + rate
      value = sum
      values.append(value)
    
    r = random.random() * sum
    for i in range(len(values)):
      if values[i] >= r:
        return i;
    #fail safe
    return len(values)-1

  def _record_score(self, sess, summary_writer, summary_op, score_input, score, global_t):
    summary_str = sess.run(summary_op, feed_dict={
      score_input: score
    })
    summary_writer.add_summary(summary_str, global_t)
    
  def process(self, sess, global_t, summary_writer, summary_op, score_input):
    states = []
    actions = []
    rewards = []
    values = []

    terminal_end = False

    # reset accumulated gradients
    sess.run( self.reset_gradients )

    # copy weights from shared to local
    sess.run( self.sync )

    start_local_t = self.local_t
    
    # t_max times loop
    for i in range(LOCAL_T_MAX):
      pi_ = self.local_network.run_policy(sess, self.game_state.s_t)
      action = self.choose_action(pi_)

      states.append(self.game_state.s_t)
      actions.append(action)
      value_ = self.local_network.run_value(sess, self.game_state.s_t)
      values.append(value_)

      if (self.thread_index == 0) and (self.local_t % 100) == 0:
        print "pi=", pi_
        print " V=", value_

      # process game
      self.game_state.process(action)

      # receive game result
      reward = self.game_state.reward
      terminal = self.game_state.terminal

      self.episode_reward += reward

      # clip reward
      rewards.append( np.clip(reward, -1, 1) )

      self.local_t += 1

      # s_t1 -> s_t
      self.game_state.update()
      
      if terminal:
        terminal_end = True
        print "score=", self.episode_reward

        self._record_score(sess, summary_writer, summary_op, score_input,
                           self.episode_reward, global_t)
          
        self.episode_reward = 0
        self.game_state.reset()
        break

    R = 0.0
    if not terminal_end:
      R = self.local_network.run_value(sess, self.game_state.s_t)

    actions.reverse()
    states.reverse()
    rewards.reverse()
    values.reverse()

    # compute and accmulate gradients
    for(ai, ri, si, Vi) in zip(actions, rewards, states, values):
      R = ri + GAMMA * R
      td = R - Vi
      a = np.zeros([ACTION_SIZE])
      a[ai] = 1

      sess.run( self.accum_gradients,
                feed_dict = {
                  self.local_network.s: [si],
                  self.local_network.a: [a],
                  self.local_network.td: [td],
                  self.local_network.r: [R]} )
      
    cur_learning_rate = self._anneal_learning_rate(global_t)

<<<<<<< HEAD
    sess.run( self.apply_gradients,
=======
    sess.run( self.policy_apply_gradients,
>>>>>>> c30fef45
              feed_dict = { self.learning_rate_input: cur_learning_rate } )
    # Learning rate for Critic is half of Actor's
    sess.run( self.value_apply_gradients,
              feed_dict = { self.learning_rate_input: cur_learning_rate * 0.5 } )

    if (self.thread_index == 0) and (self.local_t % 100) == 0:
      print "TIMESTEP", self.local_t

    # 進んだlocal step数を返す
    diff_local_t = self.local_t - start_local_t
    return diff_local_t
    <|MERGE_RESOLUTION|>--- conflicted
+++ resolved
@@ -157,15 +157,8 @@
       
     cur_learning_rate = self._anneal_learning_rate(global_t)
 
-<<<<<<< HEAD
     sess.run( self.apply_gradients,
-=======
-    sess.run( self.policy_apply_gradients,
->>>>>>> c30fef45
               feed_dict = { self.learning_rate_input: cur_learning_rate } )
-    # Learning rate for Critic is half of Actor's
-    sess.run( self.value_apply_gradients,
-              feed_dict = { self.learning_rate_input: cur_learning_rate * 0.5 } )
 
     if (self.thread_index == 0) and (self.local_t % 100) == 0:
       print "TIMESTEP", self.local_t
