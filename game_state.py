# -*- coding: utf-8 -*-
import sys
import numpy as np
import cv2
from ale_python_interface import ALEInterface

from constants import ROM
from constants import ACTION_SIZE

class GameState(object):
  def __init__(self, rand_seed, display=False, no_op_max=7):
    self.ale = ALEInterface()
    self.ale.setInt('random_seed', rand_seed)
    self._no_op_max = no_op_max

    if display:
      self._setup_display()
    
    self.ale.loadROM(ROM)

    # collect minimal action set
    self.real_actions = self.ale.getMinimalActionSet()

    # height=210, width=160
    self._screen = np.empty((210, 160, 1), dtype=np.uint8)

    self.reset()

  def _process_frame(self, action, reshape):
    reward = self.ale.act(action)
    terminal = self.ale.game_over()

    # screen shape is (210, 160, 1)
    self.ale.getScreenGrayscale(self._screen)
    
    # reshape it into (210, 160)
    reshaped_screen = np.reshape(self._screen, (210, 160))
    
    # resize to height=110, width=84
    resized_screen = cv2.resize(reshaped_screen, (84, 110))
    
    x_t = resized_screen[18:102,:]
    if reshape:
      x_t = np.reshape(x_t, (84, 84, 1))
    x_t = x_t.astype(np.float32)
    x_t *= (1.0/255.0)
    return reward, terminal, x_t
    
    
  def _setup_display(self):
    if sys.platform == 'darwin':
      import pygame
      pygame.init()
      self.ale.setBool('sound', False)
    elif sys.platform.startswith('linux'):
      self.ale.setBool('sound', True)
    self.ale.setBool('display_screen', True)

  def reset(self):
    self.ale.reset_game()
    
    # randomize initial state
    if self._no_op_max > 0:
      no_op = np.random.randint(0, self._no_op_max + 1)
      for _ in range(no_op):
        self.ale.act(0)

    _, _, x_t = self._process_frame(0, False)
    
    self.reward = 0
    self.terminal = False
    self.s_t = np.stack((x_t, x_t, x_t, x_t), axis = 2)
    
  def process(self, action):
    # convert original 18 action index to minimal action set index
    real_action = self.real_actions[action]
    
<<<<<<< HEAD
    self.s_t1 = np.append(self.s_t[:,:,1:], x_t1, axis = 2)
    if self.terminal:
      self.ale.reset_game()
=======
    r, t, x_t1 = self._process_frame(real_action, True)

    self.reward = r
    self.terminal = t
    self.s_t1 = np.append(x_t1, self.s_t[:,:,0:3], axis = 2)
>>>>>>> c30fef45

  def update(self):
    self.s_t = self.s_t1<|MERGE_RESOLUTION|>--- conflicted
+++ resolved
@@ -75,17 +75,11 @@
     # convert original 18 action index to minimal action set index
     real_action = self.real_actions[action]
     
-<<<<<<< HEAD
-    self.s_t1 = np.append(self.s_t[:,:,1:], x_t1, axis = 2)
-    if self.terminal:
-      self.ale.reset_game()
-=======
     r, t, x_t1 = self._process_frame(real_action, True)
 
     self.reward = r
     self.terminal = t
-    self.s_t1 = np.append(x_t1, self.s_t[:,:,0:3], axis = 2)
->>>>>>> c30fef45
+    self.s_t1 = np.append(self.s_t[:,:,1:], x_t1, axis = 2)    
 
   def update(self):
     self.s_t = self.s_t1