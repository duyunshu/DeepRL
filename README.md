--- conflicted
+++ resolved
@@ -55,11 +55,7 @@
 
 
 ## Result
-<<<<<<< HEAD
-Score plot of local threads of A3C FF pong in 24h (34.3 million global steps) was like this. (with GTX980Ti)
-=======
-Score plot of local threads of pong in 24h (70.9 million global steps) was like this. (with GTX980Ti)
->>>>>>> 2353d1e1
+Score plot of local threads of A3C-FF pong in 24h (70.9 million global steps) was like this. (with GTX980Ti)
 
 ![scores of local threads](https://github.com/miyosuda/async_deep_reinforce/blob/master/docs/graph_24h.png)
 
